--- conflicted
+++ resolved
@@ -179,12 +179,8 @@
     val urlPat = "(?i)((https?|ftp|file)://|file:/).*"     // (?i) => case insensitive
     if path matches urlPat then
         try
-<<<<<<< HEAD
-            return fromURL (path).getLines ()
-=======
 //          return fromURL (new URL (path)).getLines ()
             return fromURL (new URI (path).toURL).getLines ()
->>>>>>> 982517ff
         catch
             case mue: MalformedURLException => 
         end try    
